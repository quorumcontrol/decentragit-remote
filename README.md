--- conflicted
+++ resolved
@@ -53,9 +53,6 @@
 If you want to keep your decentralized, shareable git remote in sync with your GitHub repo adding
 a simple github action as illustrated in [dgit-github-action](https://github.com/quorumcontrol/dgit-github-action) is all it takes.  Once completed yourde dgit decentralized shareable remote will always be up to date and ready when you need it.<br>
 
-### FAQ
-
-<<<<<<< HEAD
 #### Collaborators
 
 You can manage your repo's team of collaborators with the `dgit team` command:
@@ -66,9 +63,10 @@
 
 Anyone on the team will be allowed to push to the repo in the current directory.
 
-=======
+### FAQ
+
 You can find answers to some of the most [frequently asked questions on the wiki](https://github.com/quorumcontrol/dgit/wiki/Frequently-Asked-Questions).
->>>>>>> 62dd895d
+
 ### Built With
 
 * [Git](https://git-scm.com/)
